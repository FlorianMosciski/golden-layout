
$(function () {
  var queryParams = getQueryParams();
  var layout = queryParams.layout || '';
  var config = null;
  switch (layout.toLowerCase()) {
    case 'responsive':
      config = createResponsiveConfig();
<<<<<<< HEAD
			break;
=======
      break;
>>>>>>> 2ae67bc9
    case 'tab-dropdown':
      config = createTabDropdownConfig();
      break;
    default:
      config = createStandardConfig();
      break;
  }

  window.myLayout = new GoldenLayout( config );

  myLayout.registerComponent( 'html', function( container, state ) {
	  container
		  .getElement()
		  .html( state.html ? state.html.join( '\n' ) : '<p>' + container._config.title + '</p>' );

		if (state.style) {
			$('head').append('<style type="text/css">\n' + state.style.join( '\n' ) + '\n</style>');
		}

		if (state.className) {
			container.getElement().addClass(state.className);
		}
  });

  myLayout.init();

  function getQueryParams() {
    var params = {};
<<<<<<< HEAD
    window.location.search.replace( /^\?/, '' ).split( '&' ).forEach(function (pair) {
      var parts = pair.split( '=' );
      if( parts.length > 1 ) {
        params[decodeURIComponent( parts[ 0 ] ).toLowerCase() ] = decodeURIComponent( parts[ 1 ] );
=======
    window.location.search.replace(/^\?/, '').split('&').forEach(function(pair) {
      var parts = pair.split('=');
      if (parts.length > 1) {
        params[decodeURIComponent(parts[0]).toLowerCase()] = decodeURIComponent(parts[1]);
>>>>>>> 2ae67bc9
      }
    });

    return params;
  }

  function createStandardConfig() {
    return {
      content: [
        {
          type: 'row',
          content: [
          {
            width: 80,
            type: 'column',
            content: [
              {
                title: 'Fnts 100',
                type: 'component',
                componentName: 'html',
              },
              {
                type: 'row',
                content: [
                  {
                    type: 'component',
                    title: 'Golden',
                    componentName: 'html',
                    width: 30,
                    componentState: { bg: 'golden_layout_spiral.png' }
                  },
                  {
                    title: 'Layout',
                    type: 'component',
                    componentName: 'html',
                    componentState: { bg: 'golden_layout_text.png' }
                  }
                ]
              },
              {
                type: 'stack',
                content: [
                  {
                    type: 'component',
                    title: 'Acme, inc.',
                    componentName: 'html',
                    componentState: {
                      companyName: 'Stock X'
                    }
                  },
                  {

                    type: 'component',
                    title: 'LexCorp plc.',
                    componentName: 'html',
                    componentState: {
                      companyName: 'Stock Y'
                    }
                  },
                  {
                    type: 'component',
                    title: 'Springshield plc.',
                    componentName: 'html',
                    componentState: {
                      companyName: 'Stock Z'
                    }
                  }
                ]
              }
            ]
          },
            {
              width: 20,
              type: 'column',
              content: [
                {
                  type: 'component',
                  title: 'Performance',
                  componentName: 'html'
                },
                {
                  height: 40,
                  type: 'component',
                  title: 'Market',
                  componentName: 'html'
                }
              ]
            }
          ]
        }
      ]
    };
  }

  function createResponsiveConfig() {
<<<<<<< HEAD
	  return {
		  settings: {
			  responsive: true
		  },
		  dimensions: {
			  minItemWidth: 250
		  },
		  content: [
		  {
			  type: 'row',
			  content: [
				  {
					  width: 30,
					  type: 'column',
					  content: [
						  {
							  title: 'Fnts 100',
							  type: 'component',
							  componentName: 'html',
						  },
						  {
							  type: 'row',
							  content: [
								  {
									  type: 'component',
									  title: 'Golden',
									  componentName: 'html',
									  width: 30,
									  componentState: { bg: 'golden_layout_spiral.png' }
								  }
							  ]
						  },
						  {
							  type: 'stack',
							  content: [
								  {
									  type: 'component',
									  title: 'Acme, inc.',
									  componentName: 'html',
									  componentState: {
										  companyName: 'Stock X'
									  }
								  },
								  {
									  type: 'component',
									  title: 'LexCorp plc.',
									  componentName: 'html',
									  componentState: {
										  companyName: 'Stock Y'
									  }
								  },
								  {
									  type: 'component',
									  title: 'Springshield plc.',
									  componentName: 'html',
									  componentState: {
										  companyName: 'Stock Z'
									  }
								  }
							  ]
						  }
					  ]
				  },
				  {
					  width: 30,
					  title: 'Layout',
					  type: 'component',
					  componentName: 'html',
					  componentState: { bg: 'golden_layout_text.png' }
				  },
				  {
					  width: 20,
					  type: 'component',
					  title: 'Market',
					  componentName: 'html',
					  componentState: {
							className: 'market-content',
					  	style: [
								'.market-content label {',
								'  margin-top: 10px;',
								'  display: block;',
								'  text-align: left;',
								'}',
								'.market-content input {',
								'  width: 250px;',
								'  border: 1px solid red',
								'}'
					  	],
						  html: [
							  '<label for="name">Name<label>',
							  '<input id="name" type="text"></input>'
						  ]
					  }
				  },
				  {
					  width: 20,
					  type: 'column',
					  content: [
						  {
							  height: 20,
							  type: 'component',
							  title: 'Performance',
							  componentName: 'html'
						  },
						  {
							  height: 80,
							  type: 'component',
							  title: 'Profile',
							  componentName: 'html'
						  }
					  ]
				  }
			  ]
		  }
			]
	  };
  }
=======
    return {
        settings: {
          responsive: true
        },
        dimensions: {
          minItemWidth: 250
        },
        content: [
          {
            type: 'row',
            content: [
            {
              width: 30,
              type: 'column',
              content: [
                {
                  title: 'Fnts 100',
                  type: 'component',
                  componentName: 'hey',
                },
                {
                  type: 'row',
                  content: [
                    {
                      type: 'component',
                      title: 'Golden',
                      componentName: 'hey',
                      width: 30,
                      componentState: { bg: 'golden_layout_spiral.png' }
                    }
                  ]
                },
                {
                  type: 'stack',
                  content: [
                    {
                      type: 'component',
                      title: 'Acme, inc.',
                      componentName: 'hey',
                      componentState: {
                        companyName: 'Stock X'
                      }
                    },
                    {

                      type: 'component',
                      title: 'LexCorp plc.',
                      componentName: 'hey',
                      componentState: {
                        companyName: 'Stock Y'
                      }
                    },
                    {
                      type: 'component',
                      title: 'Springshield plc.',
                      componentName: 'hey',
                      componentState: {
                        companyName: 'Stock Z'
                      }
                    }
                  ]
                }
              ]
            },
            {
              width: 30,
              title: 'Layout',
              type: 'component',
              componentName: 'hey',
              componentState: { bg: 'golden_layout_text.png' }
            },
            {
              width: 20,
              type: 'component',
              title: 'Market',
              componentName: 'hey'
            },
            {
              width: 20,
              type: 'column',
              content: [
                {
                  height: 20,
                  type: 'component',
                  title: 'Performance',
                  componentName: 'hey'
                },
                {
                  height: 80,
                  type: 'component',
                  title: 'Profile',
                  componentName: 'hey'
                }
              ]
            }
          ]
        }
      ]
    };    
  }    
>>>>>>> 2ae67bc9

  function createTabDropdownConfig() {
    return {
      content: [
        {
          type: 'row',
          content: [
          {
            width: 30,
            type: 'column',
            content: [
              {
                title: 'Fnts 100',
                type: 'component',
                componentName: 'html',
              },
              {
                type: 'row',
                content: [
                  {
                    type: 'component',
                    title: 'Golden',
                    componentName: 'html',
                    width: 30,
                    componentState: { bg: 'golden_layout_spiral.png' }
                  }
                ]
              },
              {
                type: 'stack',
                content: [
                  {
                    type: 'component',
                    title: 'Acme, inc.',
                    componentName: 'html',
                    componentState: {
                      companyName: 'Stock X'
                    }
                  },
                  {

                    type: 'component',
                    title: 'LexCorp plc.',
                    componentName: 'html',
                    componentState: {
                      companyName: 'Stock Y'
                    }
                  },
                  {
                    type: 'component',
                    title: 'Springshield plc.',
                    componentName: 'html',
                    componentState: {
                      companyName: 'Stock Z'
                    }
                  }
                ]
              }
            ]
          },
          {
            width: 20,
            type: 'stack',
            content: [
              {
                type: 'component',
                title: 'Market',
                componentName: 'html'
              },
              {
                type: 'component',
                title: 'Performance',
                componentName: 'html'
              },
              {
                type: 'component',
                title: 'Trend',
                componentName: 'html'
              },
              {
                type: 'component',
                title: 'Balance',
                componentName: 'html'
              },
              {
                type: 'component',
                title: 'Budget',
                componentName: 'html'
              },
              {
                type: 'component',
                title: 'Curve',
                componentName: 'html'
              },
              {
                type: 'component',
                title: 'Standing',
                componentName: 'html'
              },
              {
                type: 'component',
                title: 'Lasting',
                componentName: 'html',
                componentState: { bg: 'golden_layout_spiral.png' }
              },
              {
                type: 'component',
                title: 'Profile',
                componentName: 'html'
              }
            ]
          },
          {
            width: 30,
            title: 'Layout',
            type: 'component',
            componentName: 'html',
            componentState: { bg: 'golden_layout_text.png' }
          }
          ]
        }
      ]
    };
  }
});<|MERGE_RESOLUTION|>--- conflicted
+++ resolved
@@ -6,11 +6,7 @@
   switch (layout.toLowerCase()) {
     case 'responsive':
       config = createResponsiveConfig();
-<<<<<<< HEAD
-			break;
-=======
       break;
->>>>>>> 2ae67bc9
     case 'tab-dropdown':
       config = createTabDropdownConfig();
       break;
@@ -39,17 +35,10 @@
 
   function getQueryParams() {
     var params = {};
-<<<<<<< HEAD
     window.location.search.replace( /^\?/, '' ).split( '&' ).forEach(function (pair) {
       var parts = pair.split( '=' );
       if( parts.length > 1 ) {
         params[decodeURIComponent( parts[ 0 ] ).toLowerCase() ] = decodeURIComponent( parts[ 1 ] );
-=======
-    window.location.search.replace(/^\?/, '').split('&').forEach(function(pair) {
-      var parts = pair.split('=');
-      if (parts.length > 1) {
-        params[decodeURIComponent(parts[0]).toLowerCase()] = decodeURIComponent(parts[1]);
->>>>>>> 2ae67bc9
       }
     });
 
@@ -145,7 +134,6 @@
   }
 
   function createResponsiveConfig() {
-<<<<<<< HEAD
 	  return {
 		  settings: {
 			  responsive: true
@@ -263,108 +251,6 @@
 			]
 	  };
   }
-=======
-    return {
-        settings: {
-          responsive: true
-        },
-        dimensions: {
-          minItemWidth: 250
-        },
-        content: [
-          {
-            type: 'row',
-            content: [
-            {
-              width: 30,
-              type: 'column',
-              content: [
-                {
-                  title: 'Fnts 100',
-                  type: 'component',
-                  componentName: 'hey',
-                },
-                {
-                  type: 'row',
-                  content: [
-                    {
-                      type: 'component',
-                      title: 'Golden',
-                      componentName: 'hey',
-                      width: 30,
-                      componentState: { bg: 'golden_layout_spiral.png' }
-                    }
-                  ]
-                },
-                {
-                  type: 'stack',
-                  content: [
-                    {
-                      type: 'component',
-                      title: 'Acme, inc.',
-                      componentName: 'hey',
-                      componentState: {
-                        companyName: 'Stock X'
-                      }
-                    },
-                    {
-
-                      type: 'component',
-                      title: 'LexCorp plc.',
-                      componentName: 'hey',
-                      componentState: {
-                        companyName: 'Stock Y'
-                      }
-                    },
-                    {
-                      type: 'component',
-                      title: 'Springshield plc.',
-                      componentName: 'hey',
-                      componentState: {
-                        companyName: 'Stock Z'
-                      }
-                    }
-                  ]
-                }
-              ]
-            },
-            {
-              width: 30,
-              title: 'Layout',
-              type: 'component',
-              componentName: 'hey',
-              componentState: { bg: 'golden_layout_text.png' }
-            },
-            {
-              width: 20,
-              type: 'component',
-              title: 'Market',
-              componentName: 'hey'
-            },
-            {
-              width: 20,
-              type: 'column',
-              content: [
-                {
-                  height: 20,
-                  type: 'component',
-                  title: 'Performance',
-                  componentName: 'hey'
-                },
-                {
-                  height: 80,
-                  type: 'component',
-                  title: 'Profile',
-                  componentName: 'hey'
-                }
-              ]
-            }
-          ]
-        }
-      ]
-    };    
-  }    
->>>>>>> 2ae67bc9
 
   function createTabDropdownConfig() {
     return {
