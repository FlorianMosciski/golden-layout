lm.items.RowOrColumn = function( isColumn, layoutManager, config, parent ) {
	lm.items.AbstractContentItem.call( this, layoutManager, config, parent );

	this.isRow = !isColumn;
	this.isColumn = isColumn;

	this.element = $( '<div class="lm_item lm_' + ( isColumn ? 'column' : 'row' ) + '"></div>' );
	this.childElementContainer = this.element;
	this._splitterSize = layoutManager.config.dimensions.borderWidth;
	this._isColumn = isColumn;
	this._dimension = isColumn ? 'height' : 'width';
	this._splitter = [];
	this._splitterPosition = null;
	this._splitterMinPosition = null;
	this._splitterMaxPosition = null;
};

lm.utils.extend( lm.items.RowOrColumn, lm.items.AbstractContentItem );

lm.utils.copy( lm.items.RowOrColumn.prototype, {

	/**
	 * Add a new contentItem to the Row or Column
	 *
	 * @param {lm.item.AbstractContentItem} contentItem
	 * @param {[int]} index The position of the new item within the Row or Column.
	 *                      If no index is provided the item will be added to the end
	 * @param {[bool]} _$suspendResize If true the items won't be resized. This will leave the item in
	 *                                 an inconsistent state and is only intended to be used if multiple
	 *                                 children need to be added in one go and resize is called afterwards
	 *
	 * @returns {void}
	 */
	addChild: function( contentItem, index, _$suspendResize ) {

		var newItemSize, itemSize, i, splitterElement;

		contentItem = this.layoutManager._$normalizeContentItem( contentItem, this );

		if( index === undefined ) {
			index = this.contentItems.length;
		}

		if( this.contentItems.length > 0 ) {
			splitterElement = this._createSplitter( Math.max( 0, index - 1 ) ).element;

			if( index > 0 ) {
				this.contentItems[ index - 1 ].element.after( splitterElement );
				splitterElement.after( contentItem.element );
				if ( this._isDocked( index - 1 ) ) {
					this._splitter[ index - 1 ].element.hide();
					this._splitter[ index ].element.show();
				}
			} else {
				this.contentItems[ 0 ].element.before( splitterElement );
				splitterElement.before( contentItem.element );
			}
		} else {
			this.childElementContainer.append( contentItem.element );
		}

		lm.items.AbstractContentItem.prototype.addChild.call( this, contentItem, index );

		newItemSize = ( 1 / this.contentItems.length ) * 100;

		if( _$suspendResize === true ) {
			this.emitBubblingEvent( 'stateChanged' );
			return;
		}

		for( i = 0; i < this.contentItems.length; i++ ) {
			if( this.contentItems[ i ] === contentItem ) {
				contentItem.config[ this._dimension ] = newItemSize;
			} else {
				itemSize = this.contentItems[ i ].config[ this._dimension ] *= ( 100 - newItemSize ) / 100;
				this.contentItems[ i ].config[ this._dimension ] = itemSize;
			}
		}

		this.callDownwards( 'setSize' );
		this.emitBubblingEvent( 'stateChanged' );
		this._validateDocking();
	},

	/**
	 * Removes a child of this element
	 *
	 * @param   {lm.items.AbstractContentItem} contentItem
	 * @param   {boolean} keepChild   If true the child will be removed, but not destroyed
	 *
	 * @returns {void}
	 */
	removeChild: function( contentItem, keepChild ) {
		var removedItemSize = contentItem.config[ this._dimension ],
			index = lm.utils.indexOf( contentItem, this.contentItems ),
			splitterIndex = Math.max( index - 1, 0 ),
			i,
			childItem;

		if( index === -1 ) {
			throw new Error( 'Can\'t remove child. ContentItem is not child of this Row or Column' );
		}

		/**
		 * Remove the splitter before the item or after if the item happens
		 * to be the first in the row/column
		 */
		if( this._splitter[ splitterIndex ] ) {
			this._splitter[ splitterIndex ]._$destroy();
			this._splitter.splice( splitterIndex, 1 );
		}

<<<<<<< HEAD
		if( splitterIndex < this._splitter.length ) {
			if ( this._isDocked( splitterIndex ) )
				this._splitter[ splitterIndex ].element.hide();
		}
=======
>>>>>>> 4ab7cfac
		/**
		 * Allocate the space that the removed item occupied to the remaining items
		 */
		var docked = this._isDocked();
		for( i = 0; i < this.contentItems.length; i++ ) {
			if( this.contentItems[ i ] !== contentItem ) {
				if ( !this._isDocked( i ) )
					this.contentItems[ i ].config[ this._dimension ] += removedItemSize / ( this.contentItems.length - 1 - docked );
			}
		}

		lm.items.AbstractContentItem.prototype.removeChild.call( this, contentItem, keepChild );

		if( this.contentItems.length === 1 && this.config.isClosable === true ) {
			childItem = this.contentItems[ 0 ];
			this.contentItems = [];
			this.parent.replaceChild( this, childItem, true );
			this._validateDocking( this.parent );
		} else {
			this.callDownwards( 'setSize' );
			this.emitBubblingEvent( 'stateChanged' );
			this._validateDocking();
		}
	},

	/**
	 * Replaces a child of this Row or Column with another contentItem
	 *
	 * @param   {lm.items.AbstractContentItem} oldChild
	 * @param   {lm.items.AbstractContentItem} newChild
	 *
	 * @returns {void}
	 */
	replaceChild: function( oldChild, newChild ) {
		var size = oldChild.config[ this._dimension ];
		lm.items.AbstractContentItem.prototype.replaceChild.call( this, oldChild, newChild );
		newChild.config[ this._dimension ] = size;
		this.callDownwards( 'setSize' );
		this.emitBubblingEvent( 'stateChanged' );
	},

	/**
	 * Called whenever the dimensions of this item or one of its parents change
	 *
	 * @returns {void}
	 */
	setSize: function() {
		if( this.contentItems.length > 0 ) {
			this._calculateRelativeSizes();
			this._setAbsoluteSizes();
		}
		this.emitBubblingEvent( 'stateChanged' );
		this.emit( 'resize' );
	},
<<<<<<< HEAD
	/**
	 * Dock or undock a child if it posiible
	 *
	 * @param   {lm.items.AbstractContentItem} contentItem
	 * @param   {Boolean} mode or toggle if undefined
	 * @param   {Boolean} collapsed after docking
	 *
	 * @returns {void}
	 */
	dock: function( contentItem, mode, collapsed ) {
		if( this.contentItems.length === 1 )
			throw new Error( 'Can\'t dock child when it single' );

		var removedItemSize = contentItem.config[ this._dimension ] ,
			headerSize = this.layoutManager.config.dimensions.headerHeight,
			index = lm.utils.indexOf( contentItem, this.contentItems ),
			splitterIndex = Math.max( index - 1, 0 );

		if( index === -1 ) {
			throw new Error( 'Can\'t dock child. ContentItem is not child of this Row or Column' );
		}
		var isDocked = contentItem._docker && contentItem._docker.docked;
		if ( typeof mode != 'undefined' )
			if ( mode == isDocked )
				return;
		if( isDocked ) { // undock it
			this._splitter[ splitterIndex ].element.show();
			for(var i = 0; i < this.contentItems.length; i++ ) {
				var newItemSize = contentItem._docker.size;
				if( this.contentItems[ i ] === contentItem ) {
					contentItem.config[ this._dimension ] = newItemSize;
				} else {
					itemSize = this.contentItems[ i ].config[ this._dimension ] *= ( 100 - newItemSize ) / 100;
					this.contentItems[ i ].config[ this._dimension ] = itemSize;
				}
			}
			contentItem._docker = { docked: false };
		} else { // dock
			if( this.contentItems.length - this._isDocked() < 2 )
				throw new Error( 'Can\'t dock child when it is last in ' + this.config.type );
			var autoside = { column: { first: 'top', last: 'bottom' }, row: { first: 'left', last: 'right' } };
			var required = autoside[ this.config.type ][ index ? 'last' : 'first' ];
			if( contentItem.header.position() != required )
				contentItem.header.position( required );

			if( this._splitter[ splitterIndex ] ) {
				this._splitter[ splitterIndex ].element.hide();
			}
			var docked = this._isDocked();
			for(var i = 0; i < this.contentItems.length; i++ ) {
				if( this.contentItems[ i ] !== contentItem ) {
					if ( !this._isDocked( i ) )
						this.contentItems[ i ].config[ this._dimension ] += removedItemSize / ( this.contentItems.length - 1 - docked );
				}else
					this.contentItems[ i ].config[ this._dimension ] = 0;
			}
			contentItem._docker = {
				dimension: this._dimension,
				size: removedItemSize,
				realSize: contentItem.element[ this._dimension ]() - headerSize,
				docked: true,
			};
			if( collapsed )
				contentItem.childElementContainer[ this._dimension ] ( 0 );
		}
		contentItem.element.toggleClass( 'lm_docked', contentItem._docker.docked );
		this.callDownwards( 'setSize' );
		this.emitBubblingEvent( 'stateChanged' );
		this._validateDocking();
	},
	
=======

>>>>>>> 4ab7cfac
	/**
	 * Invoked recursively by the layout manager. AbstractContentItem.init appends
	 * the contentItem's DOM elements to the container, RowOrColumn init adds splitters
	 * in between them
	 *
	 * @package private
	 * @override AbstractContentItem._$init
	 * @returns {void}
	 */
	_$init: function() {
		if( this.isInitialised === true ) return;

		var i;

		lm.items.AbstractContentItem.prototype._$init.call( this );

		for( i = 0; i < this.contentItems.length - 1; i++ ) {
			this.contentItems[ i ].element.after( this._createSplitter( i ).element );
		}
		for( i = 0; i < this.contentItems.length; i++ ) {
			if( this.contentItems[ i ]._header && this.contentItems[ i ]._header.docked )
				this.dock( this.contentItems[ i ], true, true );
		}
	},

	/**
	 * Turns the relative sizes calculated by _calculateRelativeSizes into
	 * absolute pixel values and applies them to the children's DOM elements
	 *
	 * Assigns additional pixels to counteract Math.floor
	 *
	 * @private
	 * @returns {void}
	 */
	_setAbsoluteSizes: function() {
		var i,
			totalSplitterSize = ( this.contentItems.length - 1 ) * this._splitterSize,
			headerSize = this.layoutManager.config.dimensions.headerHeight,
			totalWidth = this.element.width(),
			totalHeight = this.element.height(),
			totalAssigned = 0,
			additionalPixel,
			itemSize,
			itemSizes = [];

		if( this._isColumn ) {
			totalHeight -= totalSplitterSize;
		} else {
			totalWidth -= totalSplitterSize;
		}
<<<<<<< HEAD
		for( i = 0; i < this.contentItems.length; i++ ) {
			if( this._isDocked( i ) )
				if( this._isColumn ) {
					totalHeight -= headerSize - this._splitterSize;
				} else {
					totalWidth -= headerSize - this._splitterSize;
				}
		}
	
=======

>>>>>>> 4ab7cfac
		for( i = 0; i < this.contentItems.length; i++ ) {
			if( this._isColumn ) {
				itemSize = Math.floor( totalHeight * ( this.contentItems[ i ].config.height / 100 ) );
			} else {
				itemSize = Math.floor( totalWidth * ( this.contentItems[ i ].config.width / 100 ) );
			}
			if( this._isDocked( i ) )
				itemSize = headerSize;

			totalAssigned += itemSize;
			itemSizes.push( itemSize );
		}

		additionalPixel = Math.floor( ( this._isColumn ? totalHeight : totalWidth ) - totalAssigned );

		for( i = 0; i < this.contentItems.length; i++ ) {
			if( additionalPixel - i > 0 ) {
				itemSizes[ i ]++;
			}

			if( this._isColumn ) {
				this.contentItems[ i ].element.width( totalWidth );
				this.contentItems[ i ].element.height( itemSizes[ i ] );
			} else {
				this.contentItems[ i ].element.width( itemSizes[ i ] );
				this.contentItems[ i ].element.height( totalHeight );
			}
		}
	},

	/**
	 * Calculates the relative sizes of all children of this Item. The logic
	 * is as follows:
	 *
	 * - Add up the total size of all items that have a configured size
	 *
	 * - If the total == 100 (check for floating point errors)
	 *        Excellent, job done
	 *
	 * - If the total is > 100,
	 *        set the size of items without set dimensions to 1/3 and add this to the total
	 *        set the size off all items so that the total is hundred relative to their original size
	 *
	 * - If the total is < 100
	 *        If there are items without set dimensions, distribute the remainder to 100 evenly between them
	 *        If there are no items without set dimensions, increase all items sizes relative to
	 *        their original size so that they add up to 100
	 *
	 * @private
	 * @returns {void}
	 */
	_calculateRelativeSizes: function() {

		var i,
			total = 0,
			itemsWithoutSetDimension = [],
			dimension = this._isColumn ? 'height' : 'width';

		for( i = 0; i < this.contentItems.length; i++ ) {
			if( this.contentItems[ i ].config[ dimension ] !== undefined ) {
				total += this.contentItems[ i ].config[ dimension ];
			} else {
				itemsWithoutSetDimension.push( this.contentItems[ i ] );
			}
		}

		/**
		 * Everything adds up to hundred, all good :-)
		 */
		if( Math.round( total ) === 100 ) {
			return;
		}

		/**
		 * Allocate the remaining size to the items without a set dimension
		 */
		if( Math.round( total ) < 100 && itemsWithoutSetDimension.length > 0 ) {
			for( i = 0; i < itemsWithoutSetDimension.length; i++ ) {
				itemsWithoutSetDimension[ i ].config[ dimension ] = ( 100 - total ) / itemsWithoutSetDimension.length;
			}
			return;
		}

		/**
		 * If the total is > 100, but there are also items without a set dimension left, assing 50
		 * as their dimension and add it to the total
		 *
		 * This will be reset in the next step
		 */
		if( Math.round( total ) > 100 ) {
			for( i = 0; i < itemsWithoutSetDimension.length; i++ ) {
				itemsWithoutSetDimension[ i ].config[ dimension ] = 50;
				total += 50;
			}
		}

		/**
		 * Set every items size relative to 100 relative to its size to total
		 */
		for( i = 0; i < this.contentItems.length; i++ ) {
			this.contentItems[ i ].config[ dimension ] = ( this.contentItems[ i ].config[ dimension ] / total ) * 100;
		}
	},

	/**
	 * Instantiates a new lm.controls.Splitter, binds events to it and adds
	 * it to the array of splitters at the position specified as the index argument
	 *
	 * What it doesn't do though is append the splitter to the DOM
	 *
	 * @param   {Int} index The position of the splitter
	 *
	 * @returns {lm.controls.Splitter}
	 */
	_createSplitter: function( index ) {
		var splitter;
		splitter = new lm.controls.Splitter( this._isColumn, this._splitterSize );
		splitter.on( 'drag', lm.utils.fnBind( this._onSplitterDrag, this, [ splitter ] ), this );
		splitter.on( 'dragStop', lm.utils.fnBind( this._onSplitterDragStop, this, [ splitter ] ), this );
		splitter.on( 'dragStart', lm.utils.fnBind( this._onSplitterDragStart, this, [ splitter ] ), this );
		this._splitter.splice( index, 0, splitter );
		return splitter;
	},

	/**
	 * Locates the instance of lm.controls.Splitter in the array of
	 * registered splitters and returns a map containing the contentItem
	 * before and after the splitters, both of which are affected if the
	 * splitter is moved
	 *
	 * @param   {lm.controls.Splitter} splitter
	 *
	 * @returns {Object} A map of contentItems that the splitter affects
	 */
	_getItemsForSplitter: function( splitter ) {
		var index = lm.utils.indexOf( splitter, this._splitter );

		return {
			before: this.contentItems[ index ],
			after: this.contentItems[ index + 1 ]
		};
	},

	/**
	 * Gets docking information
	 * @private
	 */
	_isDocked: function ( index ) {
		if ( typeof index == 'undefined' ) {
			var count = 0;
			for (var i = 0; i < this.contentItems.length; ++i)
				if ( this._isDocked( i ) )
					count++;
			return count;
		}
		if ( index < this.contentItems.length )
			return this.contentItems[ index ]._docker && this.contentItems[ index ]._docker.docked;
	},

	/**
	 * Validate if row or column has ability to dock
	 * @private
	 */
	_validateDocking: function ( that ) {
		that = that || this;
		var can = that.contentItems.length - that._isDocked() > 1;
		for (var i = 0; i < that.contentItems.length; ++i )
			if ( that.contentItems[ i ] instanceof lm.items.Stack ) {
				that.contentItems[ i ].header._setDockable( that._isDocked( i ) || can );
				that.contentItems[ i ].header._$setClosable( can );
			}
	},

	/**
	 * Gets the minimum dimensions for the given item configuration array
	 * @param item
	 * @private
	 */
	_getMinimumDimensions: function( arr ) {
		var minWidth = 0, minHeight = 0;

		for( var i = 0; i < arr.length; ++i ) {
			minWidth = Math.max( arr[ i ].minWidth || 0, minWidth );
			minHeight = Math.max( arr[ i ].minHeight || 0, minHeight );
		}

		return { horizontal: minWidth, vertical: minHeight };
	},

	/**
	 * Invoked when a splitter's dragListener fires dragStart. Calculates the splitters
	 * movement area once (so that it doesn't need calculating on every mousemove event)
	 *
	 * @param   {lm.controls.Splitter} splitter
	 *
	 * @returns {void}
	 */
	_onSplitterDragStart: function( splitter ) {
		var items = this._getItemsForSplitter( splitter ),
			minSize = this.layoutManager.config.dimensions[ this._isColumn ? 'minItemHeight' : 'minItemWidth' ];

		var beforeMinDim = this._getMinimumDimensions( items.before.config.content );
		var beforeMinSize = this._isColumn ? beforeMinDim.vertical : beforeMinDim.horizontal;

		var afterMinDim = this._getMinimumDimensions( items.after.config.content );
		var afterMinSize = this._isColumn ? afterMinDim.vertical : afterMinDim.horizontal;

		this._splitterPosition = 0;
		this._splitterMinPosition = -1 * ( items.before.element[ this._dimension ]() - (beforeMinSize || minSize) );
		this._splitterMaxPosition = items.after.element[ this._dimension ]() - (afterMinSize || minSize);
	},

	/**
	 * Invoked when a splitter's DragListener fires drag. Updates the splitters DOM position,
	 * but not the sizes of the elements the splitter controls in order to minimize resize events
	 *
	 * @param   {lm.controls.Splitter} splitter
	 * @param   {Int} offsetX  Relative pixel values to the splitters original position. Can be negative
	 * @param   {Int} offsetY  Relative pixel values to the splitters original position. Can be negative
	 *
	 * @returns {void}
	 */
	_onSplitterDrag: function( splitter, offsetX, offsetY ) {
		var offset = this._isColumn ? offsetY : offsetX;

		if( offset > this._splitterMinPosition && offset < this._splitterMaxPosition ) {
			this._splitterPosition = offset;
			splitter.element.css( this._isColumn ? 'top' : 'left', offset );
		}
	},

	/**
	 * Invoked when a splitter's DragListener fires dragStop. Resets the splitters DOM position,
	 * and applies the new sizes to the elements before and after the splitter and their children
	 * on the next animation frame
	 *
	 * @param   {lm.controls.Splitter} splitter
	 *
	 * @returns {void}
	 */
	_onSplitterDragStop: function( splitter ) {

		var items = this._getItemsForSplitter( splitter ),
			sizeBefore = items.before.element[ this._dimension ](),
			sizeAfter = items.after.element[ this._dimension ](),
			splitterPositionInRange = ( this._splitterPosition + sizeBefore ) / ( sizeBefore + sizeAfter ),
			totalRelativeSize = items.before.config[ this._dimension ] + items.after.config[ this._dimension ];

		items.before.config[ this._dimension ] = splitterPositionInRange * totalRelativeSize;
		items.after.config[ this._dimension ] = ( 1 - splitterPositionInRange ) * totalRelativeSize;

		splitter.element.css( {
			'top': 0,
			'left': 0
		} );

		lm.utils.animFrame( lm.utils.fnBind( this.callDownwards, this, [ 'setSize' ] ) );
	}
} );<|MERGE_RESOLUTION|>--- conflicted
+++ resolved
@@ -110,13 +110,10 @@
 			this._splitter.splice( splitterIndex, 1 );
 		}
 
-<<<<<<< HEAD
 		if( splitterIndex < this._splitter.length ) {
 			if ( this._isDocked( splitterIndex ) )
 				this._splitter[ splitterIndex ].element.hide();
 		}
-=======
->>>>>>> 4ab7cfac
 		/**
 		 * Allocate the space that the removed item occupied to the remaining items
 		 */
@@ -171,8 +168,8 @@
 		this.emitBubblingEvent( 'stateChanged' );
 		this.emit( 'resize' );
 	},
-<<<<<<< HEAD
-	/**
+
+  /**
 	 * Dock or undock a child if it posiible
 	 *
 	 * @param   {lm.items.AbstractContentItem} contentItem
@@ -243,9 +240,6 @@
 		this._validateDocking();
 	},
 	
-=======
-
->>>>>>> 4ab7cfac
 	/**
 	 * Invoked recursively by the layout manager. AbstractContentItem.init appends
 	 * the contentItem's DOM elements to the container, RowOrColumn init adds splitters
@@ -296,7 +290,6 @@
 		} else {
 			totalWidth -= totalSplitterSize;
 		}
-<<<<<<< HEAD
 		for( i = 0; i < this.contentItems.length; i++ ) {
 			if( this._isDocked( i ) )
 				if( this._isColumn ) {
@@ -306,9 +299,6 @@
 				}
 		}
 	
-=======
-
->>>>>>> 4ab7cfac
 		for( i = 0; i < this.contentItems.length; i++ ) {
 			if( this._isColumn ) {
 				itemSize = Math.floor( totalHeight * ( this.contentItems[ i ].config.height / 100 ) );
