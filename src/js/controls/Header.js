--- conflicted
+++ resolved
@@ -34,16 +34,9 @@
 
 lm.controls.Header._template = [
 	'<div class="lm_header">',
-<<<<<<< HEAD
-	'<ul class="lm_tabs"></ul>',
-	'<ul class="lm_controls">',
-	'<ul class="lm_tabdropdown_list"></ul>',
-	'</ul>',
-=======
 		'<ul class="lm_tabs"></ul>',
 		'<ul class="lm_controls"></ul>',
 		'<ul class="lm_tabdropdown_list"></ul>',
->>>>>>> cfd08caa
 	'</div>'
 ].join( '' );
 
@@ -131,15 +124,9 @@
 		 * This will make sure the most used tabs stay visible.
 		 */
 		if( this._lastVisibleTabIndex !== -1 && this.parent.config.activeItemIndex > this._lastVisibleTabIndex ) {
-<<<<<<< HEAD
 			activeTab = this.tabs[ this.parent.config.activeItemIndex ];
 			for( j = this.parent.config.activeItemIndex; j > 0; j-- ) {
 				this.tabs[ j ] = this.tabs[ j - 1 ];
-=======
-			activeTab = this.tabs[this.parent.config.activeItemIndex];
-			for( j = this.parent.config.activeItemIndex; j > 0; j-- ) {
-				this.tabs[j] = this.tabs[j - 1];
->>>>>>> cfd08caa
 			}
 			this.tabs[ 0 ] = activeTab;
 			this.parent.config.activeItemIndex = 0;
@@ -273,13 +260,8 @@
 
 	/**
 	 * Shows drop down for additional tabs when there are too many to display.
-<<<<<<< HEAD
-	 *
-	 * @returns {void}
-=======
-	 * 
-	 * @returns {void} 
->>>>>>> cfd08caa
+	 *
+	 * @returns {void}
 	 */
 	_showAdditionalTabsDropdown: function() {
 		this.tabDropdownContainer.show();
@@ -287,17 +269,10 @@
 
 	/**
 	 * Hides drop down for additional tabs when there are too many to display.
-<<<<<<< HEAD
 	 *
 	 * @returns {void}
 	 */
 	_hideAdditionalTabsDropdown: function( e ) {
-=======
-	 * 
-	 * @returns {void} 
-	 */
-	_hideAdditionalTabsDropdown: function(e) {
->>>>>>> cfd08caa
 		this.tabDropdownContainer.hide();
 	},
 
@@ -354,12 +329,8 @@
 			i,
 			showTabDropdown,
 			swapTab,
-<<<<<<< HEAD
-			tabWidth;
-=======
 			tabWidth,
 			hasVisibleTab = false;
->>>>>>> cfd08caa
 
 		if( this.parent._sided )
 			availableWidth = this.element.outerHeight() - this.controlsContainer.outerHeight() - this._tabControlOffset;
@@ -378,28 +349,16 @@
 
 			totalTabWidth += tabWidth;
 
-<<<<<<< HEAD
-			// If the tab won't fit, put it in the dropdown for tabs.
-			if( totalTabWidth > availableWidth ) {
+			// If the tab won't fit, put it in the dropdown for tabs, making sure there is always at least one tab visible.
+			if( totalTabWidth > availableWidth && hasVisibleTab ) {
 				tabElement.data( 'lastTabWidth', tabWidth );
 				this.tabDropdownContainer.append( tabElement );
-=======
-			// If the tab won't fit, put it in the dropdown for tabs, making sure there is always at least one tab visible.
-			if (totalTabWidth > availableWidth && hasVisibleTab) {
-				tabElement.data('lastTabWidth', tabWidth);
-				this.tabDropdownContainer.append(tabElement);
->>>>>>> cfd08caa
 			}
 			else {
 				hasVisibleTab = true;
 				this._lastVisibleTabIndex = i;
-<<<<<<< HEAD
 				tabElement.removeData( 'lastTabWidth' );
 				this.tabsContainer.append( tabElement );
-=======
-				tabElement.removeData('lastTabWidth');
-				this.tabsContainer.append(tabElement);
->>>>>>> cfd08caa
 			}
 		}
 
